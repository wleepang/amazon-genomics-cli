package format

import (
	"bytes"
<<<<<<< HEAD
	"fmt"
=======
	"io"
>>>>>>> 71831a0b
	"os"
	"text/tabwriter"
)

var Default Formatter = NewText()

type FormatterType string

const (
	textFormat    FormatterType = "text"
	tableFormat   FormatterType = "table"
	DefaultFormat               = textFormat
)

func NewText() *Text {
	return &Text{os.Stdout}
}

func NewTable(output io.Writer) *Table {
	return &Table{
		*tabwriter.NewWriter(output, 0, 8, 0, tableDelimiter[0], 0),
	}
}

func SetFormatter(format FormatterType) {
	switch format {
	case textFormat:
		Default = NewText()
	case tableFormat:
		Default = NewTable(os.Stdout)
	}
}

type Formatter interface {
	Write(interface{})
}

func NewStringFormatter(buffer *bytes.Buffer) Formatter {
	return &Text{buffer}
}

func (f FormatterType) ValidateFormatter() error {
	switch f {
	case textFormat, tableFormat:
		return nil
	}
	return fmt.Errorf("invalid format type. Valid format types are 'text' and 'table'")
}<|MERGE_RESOLUTION|>--- conflicted
+++ resolved
@@ -2,11 +2,8 @@
 
 import (
 	"bytes"
-<<<<<<< HEAD
 	"fmt"
-=======
 	"io"
->>>>>>> 71831a0b
 	"os"
 	"text/tabwriter"
 )
