// Copyright Amazon.com, Inc. or its affiliates. All Rights Reserved.
// SPDX-License-Identifier: Apache-2.0

package cli

import (
	"errors"
	"testing"

	"github.com/aws/amazon-genomics-cli/internal/pkg/cli/clierror/actionableerror"
	"github.com/aws/amazon-genomics-cli/internal/pkg/cli/context"
	contextmocks "github.com/aws/amazon-genomics-cli/internal/pkg/mocks/context"
	"github.com/golang/mock/gomock"
	"github.com/stretchr/testify/assert"
	"github.com/stretchr/testify/require"
)

func TestDeployContextOpts_Validate_ValidContexts(t *testing.T) {
	ctrl := gomock.NewController(t)
	defer ctrl.Finish()
	ctxMock := contextmocks.NewMockContextManager(ctrl)
	ctxMock.EXPECT().List().Return(map[string]context.Summary{testContextName1: {}, testContextName2: {}}, nil)
	opts := &deployContextOpts{
		deployContextVars: deployContextVars{},
<<<<<<< HEAD
		ctxManagerFactory: func() context.Interface {
			return ctxMock
		},
=======
		ctxManager:        ctxMock,
>>>>>>> f7d6c7f4
	}
	assert.NoError(t, opts.Validate([]string{testContextName1}))
}
func TestDeployContextOpts_Validate_ValidContexts_DeprecatedArgs(t *testing.T) {
	ctrl := gomock.NewController(t)
	defer ctrl.Finish()
	ctxMock := contextmocks.NewMockContextManager(ctrl)
	ctxMock.EXPECT().List().Return(map[string]context.Summary{testContextName1: {}, testContextName2: {}}, nil)
	opts := &deployContextOpts{
		deployContextVars: deployContextVars{contexts: []string{testContextName1, testContextName2}},
<<<<<<< HEAD
		ctxManagerFactory: func() context.Interface {
			return ctxMock
		},
=======
		ctxManager:        ctxMock,
>>>>>>> f7d6c7f4
	}
	assert.NoError(t, opts.Validate([]string{}))
}

func TestDeployContextOpts_Validate_ValidAll(t *testing.T) {
	ctrl := gomock.NewController(t)
	defer ctrl.Finish()
	ctxMock := contextmocks.NewMockContextManager(ctrl)
	ctxMock.EXPECT().List().Return(map[string]context.Summary{testContextName1: {}, testContextName2: {}}, nil)
	opts := &deployContextOpts{
		deployContextVars: deployContextVars{deployAll: true},
<<<<<<< HEAD
		ctxManagerFactory: func() context.Interface {
			return ctxMock
		},
=======
		ctxManager:        ctxMock,
>>>>>>> f7d6c7f4
	}
	assert.NoError(t, opts.Validate([]string{}))
}

func TestDeployContextOpts_Validate_InvalidNone(t *testing.T) {
	opts := &deployContextOpts{deployContextVars: deployContextVars{}}
	assert.Error(t, opts.Validate([]string{}))
}

func TestDeployContextOpts_Validate_InvalidBoth(t *testing.T) {
	opts := &deployContextOpts{deployContextVars: deployContextVars{deployAll: true}}
	assert.Error(t, opts.Validate([]string{testContextName1}))
<<<<<<< HEAD
}

func TestDeployContextOpts_Validate_ListError(t *testing.T) {
	ctrl := gomock.NewController(t)
	defer ctrl.Finish()
	ctxMock := contextmocks.NewMockContextManager(ctrl)
	expectedErr := errors.New("some list error")
	ctxMock.EXPECT().List().Return(nil, expectedErr)

	opts := &deployContextOpts{
		deployContextVars: deployContextVars{deployAll: true},
		ctxManagerFactory: func() context.Interface {
			return ctxMock
		},
	}
	err := opts.Validate([]string{})
	require.Equal(t, expectedErr, err)
=======
>>>>>>> f7d6c7f4
}

func TestDeployContextOpts_Validate_ListError(t *testing.T) {
	ctrl := gomock.NewController(t)
	defer ctrl.Finish()
	ctxMock := contextmocks.NewMockContextManager(ctrl)
	expectedErr := errors.New("some list error")
	ctxMock.EXPECT().List().Return(nil, expectedErr)

	opts := &deployContextOpts{
		deployContextVars: deployContextVars{deployAll: true},
		ctxManager:        ctxMock,
	}
	err := opts.Validate([]string{})
	require.Equal(t, expectedErr, err)
}

func TestDeployContextOpts_Execute_One(t *testing.T) {
	ctrl := gomock.NewController(t)
	defer ctrl.Finish()
	ctxMock := contextmocks.NewMockContextManager(ctrl)
<<<<<<< HEAD
	ctxMock.EXPECT().Deploy(testContextName1, true).Return(nil)
	ctxMock.EXPECT().Deploy(testContextName2, true).Return(nil)
	ctxMock.EXPECT().Info(testContextName1).Return(testContextInfoStruct1, nil)
	ctxMock.EXPECT().Info(testContextName2).Return(testContextInfoStruct2, nil)

	opts := &deployContextOpts{
		deployContextVars: deployContextVars{deployAll: true, contexts: []string{testContextName1, testContextName2}},
		ctxManagerFactory: func() context.Interface {
			return ctxMock
		},
=======
	ctxMock.EXPECT().Deploy([]string{testContextName1}).Return(nil)
	opts := &deployContextOpts{
		deployContextVars: deployContextVars{contexts: []string{testContextName1}},
		ctxManager:        ctxMock,
>>>>>>> f7d6c7f4
	}
	err := opts.Execute()
	require.NoError(t, err)
}

<<<<<<< HEAD
func TestDeployContextOpts_Execute_InfoError(t *testing.T) {
	ctrl := gomock.NewController(t)
	defer ctrl.Finish()
	ctxMock := contextmocks.NewMockContextManager(ctrl)
	expectedErr := actionableerror.New(errors.New("one or more contexts failed to deploy"), "")
	ctxMock.EXPECT().Deploy(testContextName1, true).Return(nil)
	ctxMock.EXPECT().Deploy(testContextName2, true).Return(nil)
	ctxMock.EXPECT().Info(testContextName1).Return(context.Detail{}, errors.New("some info error"))
	ctxMock.EXPECT().Info(testContextName2).Return(testContextInfoStruct2, nil)

	opts := &deployContextOpts{
		deployContextVars: deployContextVars{deployAll: true, contexts: []string{testContextName1, testContextName2}},
		ctxManagerFactory: func() context.Interface {
			return ctxMock
		},
=======
func TestDeployContextOpts_Execute_All(t *testing.T) {
	ctrl := gomock.NewController(t)
	defer ctrl.Finish()
	ctxMock := contextmocks.NewMockContextManager(ctrl)
	ctxMock.EXPECT().Deploy([]string{testContextName1, testContextName2}).Return([]context.ProgressResult{{Context: testContextName1}, {Context: testContextName2}})

	opts := &deployContextOpts{
		deployContextVars: deployContextVars{deployAll: true, contexts: []string{testContextName1, testContextName2}},
		ctxManager:        ctxMock,
	}
	err := opts.Execute()
	require.NoError(t, err)
}

func TestDeployContextOpts_ExecuteAll_LogsOutErrors(t *testing.T) {
	ctrl := gomock.NewController(t)
	defer ctrl.Finish()
	ctxMock := contextmocks.NewMockContextManager(ctrl)
	progressResults := []context.ProgressResult{{Context: testContextName1, Err: errors.New("some error"), Outputs: []string{"log1", "log2"}}, {Context: testContextName2}}
	ctxMock.EXPECT().Deploy([]string{testContextName1, testContextName2}).Return(progressResults)

	opts := &deployContextOpts{
		deployContextVars: deployContextVars{deployAll: true, contexts: []string{testContextName1, testContextName2}},
		ctxManager:        ctxMock,
>>>>>>> f7d6c7f4
	}
	err := opts.Execute()
	require.Error(t, err)
}<|MERGE_RESOLUTION|>--- conflicted
+++ resolved
@@ -7,7 +7,6 @@
 	"errors"
 	"testing"
 
-	"github.com/aws/amazon-genomics-cli/internal/pkg/cli/clierror/actionableerror"
 	"github.com/aws/amazon-genomics-cli/internal/pkg/cli/context"
 	contextmocks "github.com/aws/amazon-genomics-cli/internal/pkg/mocks/context"
 	"github.com/golang/mock/gomock"
@@ -22,13 +21,7 @@
 	ctxMock.EXPECT().List().Return(map[string]context.Summary{testContextName1: {}, testContextName2: {}}, nil)
 	opts := &deployContextOpts{
 		deployContextVars: deployContextVars{},
-<<<<<<< HEAD
-		ctxManagerFactory: func() context.Interface {
-			return ctxMock
-		},
-=======
 		ctxManager:        ctxMock,
->>>>>>> f7d6c7f4
 	}
 	assert.NoError(t, opts.Validate([]string{testContextName1}))
 }
@@ -39,13 +32,7 @@
 	ctxMock.EXPECT().List().Return(map[string]context.Summary{testContextName1: {}, testContextName2: {}}, nil)
 	opts := &deployContextOpts{
 		deployContextVars: deployContextVars{contexts: []string{testContextName1, testContextName2}},
-<<<<<<< HEAD
-		ctxManagerFactory: func() context.Interface {
-			return ctxMock
-		},
-=======
 		ctxManager:        ctxMock,
->>>>>>> f7d6c7f4
 	}
 	assert.NoError(t, opts.Validate([]string{}))
 }
@@ -57,13 +44,7 @@
 	ctxMock.EXPECT().List().Return(map[string]context.Summary{testContextName1: {}, testContextName2: {}}, nil)
 	opts := &deployContextOpts{
 		deployContextVars: deployContextVars{deployAll: true},
-<<<<<<< HEAD
-		ctxManagerFactory: func() context.Interface {
-			return ctxMock
-		},
-=======
 		ctxManager:        ctxMock,
->>>>>>> f7d6c7f4
 	}
 	assert.NoError(t, opts.Validate([]string{}))
 }
@@ -76,26 +57,6 @@
 func TestDeployContextOpts_Validate_InvalidBoth(t *testing.T) {
 	opts := &deployContextOpts{deployContextVars: deployContextVars{deployAll: true}}
 	assert.Error(t, opts.Validate([]string{testContextName1}))
-<<<<<<< HEAD
-}
-
-func TestDeployContextOpts_Validate_ListError(t *testing.T) {
-	ctrl := gomock.NewController(t)
-	defer ctrl.Finish()
-	ctxMock := contextmocks.NewMockContextManager(ctrl)
-	expectedErr := errors.New("some list error")
-	ctxMock.EXPECT().List().Return(nil, expectedErr)
-
-	opts := &deployContextOpts{
-		deployContextVars: deployContextVars{deployAll: true},
-		ctxManagerFactory: func() context.Interface {
-			return ctxMock
-		},
-	}
-	err := opts.Validate([]string{})
-	require.Equal(t, expectedErr, err)
-=======
->>>>>>> f7d6c7f4
 }
 
 func TestDeployContextOpts_Validate_ListError(t *testing.T) {
@@ -117,45 +78,15 @@
 	ctrl := gomock.NewController(t)
 	defer ctrl.Finish()
 	ctxMock := contextmocks.NewMockContextManager(ctrl)
-<<<<<<< HEAD
-	ctxMock.EXPECT().Deploy(testContextName1, true).Return(nil)
-	ctxMock.EXPECT().Deploy(testContextName2, true).Return(nil)
-	ctxMock.EXPECT().Info(testContextName1).Return(testContextInfoStruct1, nil)
-	ctxMock.EXPECT().Info(testContextName2).Return(testContextInfoStruct2, nil)
-
-	opts := &deployContextOpts{
-		deployContextVars: deployContextVars{deployAll: true, contexts: []string{testContextName1, testContextName2}},
-		ctxManagerFactory: func() context.Interface {
-			return ctxMock
-		},
-=======
 	ctxMock.EXPECT().Deploy([]string{testContextName1}).Return(nil)
 	opts := &deployContextOpts{
 		deployContextVars: deployContextVars{contexts: []string{testContextName1}},
 		ctxManager:        ctxMock,
->>>>>>> f7d6c7f4
 	}
 	err := opts.Execute()
 	require.NoError(t, err)
 }
 
-<<<<<<< HEAD
-func TestDeployContextOpts_Execute_InfoError(t *testing.T) {
-	ctrl := gomock.NewController(t)
-	defer ctrl.Finish()
-	ctxMock := contextmocks.NewMockContextManager(ctrl)
-	expectedErr := actionableerror.New(errors.New("one or more contexts failed to deploy"), "")
-	ctxMock.EXPECT().Deploy(testContextName1, true).Return(nil)
-	ctxMock.EXPECT().Deploy(testContextName2, true).Return(nil)
-	ctxMock.EXPECT().Info(testContextName1).Return(context.Detail{}, errors.New("some info error"))
-	ctxMock.EXPECT().Info(testContextName2).Return(testContextInfoStruct2, nil)
-
-	opts := &deployContextOpts{
-		deployContextVars: deployContextVars{deployAll: true, contexts: []string{testContextName1, testContextName2}},
-		ctxManagerFactory: func() context.Interface {
-			return ctxMock
-		},
-=======
 func TestDeployContextOpts_Execute_All(t *testing.T) {
 	ctrl := gomock.NewController(t)
 	defer ctrl.Finish()
@@ -180,7 +111,6 @@
 	opts := &deployContextOpts{
 		deployContextVars: deployContextVars{deployAll: true, contexts: []string{testContextName1, testContextName2}},
 		ctxManager:        ctxMock,
->>>>>>> f7d6c7f4
 	}
 	err := opts.Execute()
 	require.Error(t, err)
