--- conflicted
+++ resolved
@@ -133,8 +133,6 @@
 	} else {
 		return o.displayLogStreams(logGroupName, o.startTime, o.endTime, o.filter, streamNames...)
 	}
-<<<<<<< HEAD
-=======
 }
 
 func printRunLog(runLog workflow.RunLog) {
@@ -154,7 +152,6 @@
 		}
 	}
 	return false
->>>>>>> f7d6c7f4
 }
 
 func filterCachedJobIds(ids []string) []string {
